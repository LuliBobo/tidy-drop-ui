import React, { useState, useCallback } from 'react';
import { useDropzone } from 'react-dropzone';
import { Upload, FileImage, FileVideo } from 'lucide-react';
import { formatFileSize } from '@/lib/utils';

const ACCEPTED_FILE_TYPES = {
  'image/jpeg': ['.jpg', '.jpeg'],
  'image/png': ['.png'],
  'video/mp4': ['.mp4'],
  'video/quicktime': ['.mov'],
};

const handleCleanImage = async (path: string) => {
  const result = await window.electron.ipcRenderer.invoke('clean-image', path);
  alert(result ? 'Image cleaned!' : 'Error cleaning image');
};

const handleCleanVideo = async (input: string, output: string) => {
  const result = await window.electron.ipcRenderer.invoke('clean-video', input, output);
  alert(result ? 'Video cleaned!' : 'Error cleaning video');
};

type CleanStatus = 'idle' | 'cleaning' | 'success' | 'error';

interface FileWithStatus {
  path: string;
  size: number;
  status: CleanStatus;
}

interface DropzoneProps {
  onFilesAdded?: (files: File[]) => void;
  maxFiles?: number;
}

const Dropzone: React.FC<DropzoneProps> = ({ onFilesAdded, maxFiles = 10 }) => {
  const [files, setFiles] = useState<FileWithStatus[]>([]);

  const onDrop = useCallback((acceptedFiles: File[]) => {
    const fileObjs = acceptedFiles.map(file => ({
      file, // Store the original File object
      path: (file as any).path || file.name,
      size: file.size,
      status: 'idle' as CleanStatus,
    }));
    setFiles(fileObjs);
    onFilesAdded?.(acceptedFiles);
  }, [onFilesAdded]);

  const { getRootProps, getInputProps, isDragActive } = useDropzone({
    onDrop,
    accept: ACCEPTED_FILE_TYPES,
    maxFiles,
  });

  const handleClean = async (filePath: string, idx: number) => {
    setFiles(prev =>
      prev.map((f, i) =>
        i === idx ? { ...f, status: 'cleaning' } : f
      )
    );
    try {
      const result = await window.electron.ipcRenderer.invoke('clean-image', filePath);
      setFiles(prev =>
        prev.map((f, i) =>
          i === idx
            ? { ...f, status: result ? 'success' : 'error' }
            : f
        )
      );
    } catch {
      setFiles(prev =>
        prev.map((f, i) =>
          i === idx ? { ...f, status: 'error' } : f
        )
      );
    }
  };

  const totalSize = files.reduce((acc, file) => acc + file.size, 0);

  return (
    <div className="w-full max-w-2xl mx-auto p-4">
      <div
        {...getRootProps()}
        className={`relative border-2 border-dashed rounded-xl p-8 text-center transition-colors duration-200 ease-in-out cursor-pointer
          ${isDragActive 
            ? 'border-droptidy-purple bg-droptidy-purple/5' 
            : 'border-gray-300 hover:border-droptidy-purple bg-gray-50/50 hover:bg-droptidy-purple/5'
          }`}
      >
        <input {...getInputProps()} />
        <div className="flex flex-col items-center gap-4">
          <Upload 
            className={`w-12 h-12 ${
              isDragActive ? 'text-droptidy-purple' : 'text-gray-400'
            }`}
          />
          <div className="space-y-1">
            <p className="text-lg font-medium">
              {isDragActive 
                ? 'Drop your files here...' 
                : 'Drag & Drop your files here'}
            </p>
            <p className="text-sm text-gray-500">
              or click to select files
            </p>
          </div>
        </div>
      </div>

      {files.length > 0 && (
        <div className="mt-6 space-y-4">
          <div className="flex items-center justify-between text-sm text-gray-500">
            <span>{files.length} file(s) selected</span>
            <span>Total size: {formatFileSize(totalSize)}</span>
          </div>
          
          <div className="grid grid-cols-2 md:grid-cols-3 gap-4">
            {files.map((file, index) => (
<<<<<<< HEAD
              <div
                key={`${file.path}-${index}`}
                className="relative group rounded-lg border bg-white p-2 shadow-sm"
              >
                {file.path.startsWith('image/') ? (
                  <div className="aspect-square w-full rounded-md overflow-hidden">
                      src={URL.createObjectURL(file.file)}
                      src={URL.createObjectURL(file)}
                      alt={file.path}
                      className="h-full w-full object-cover"
                      onLoad={() => URL.revokeObjectURL(URL.createObjectURL(file.file))}
                    />
                  </div>
                ) : (
                  <div className="aspect-square w-full rounded-md bg-gray-100 flex items-center justify-center">
                    <FileVideo className="h-8 w-8 text-gray-400" />
                  </div>
                )}
                <div className="mt-2 text-xs truncate">{file.path}</div>
                <div className="text-xs text-gray-500">
                  {formatFileSize(file.size)}
                </div>
                <div className="flex items-center gap-2">
                  {file.status === 'idle' && (
                    <button onClick={() => handleClean(file.path, index)} className="ml-2 px-2 py-1 bg-blue-500 text-white rounded">
                      Vyčistiť
                    </button>
                  )}
                  {file.status === 'cleaning' && <span>🟡 Cleaning…</span>}
                  {file.status === 'success' && <span>✅ Cleaned successfully</span>}
                  {file.status === 'error' && <span>❌ Failed to clean</span>}
                </div>
=======
              <div key={index} className="flex items-center justify-between p-3 bg-gray-50 rounded-lg">
                <span className="text-sm font-medium">{file.name}</span>
                <span className="text-xs text-gray-500">
                  {(file.size / 1024 / 1024).toFixed(2)} MB
                </span>
>>>>>>> 42591d87
              </div>
            ))}
          </div>
        </div>
      )}
    </div>
  );
};

  return (
    <div className="w-full max-w-2xl mx-auto p-4">
      <div
        {...getRootProps()}
        className={`relative border-2 border-dashed rounded-xl p-8 text-center transition-colors duration-200 ease-in-out cursor-pointer
          ${isDragActive 
            ? 'border-droptidy-purple bg-droptidy-purple/5' 
            : 'border-gray-300 hover:border-droptidy-purple bg-gray-50/50 hover:bg-droptidy-purple/5'
          }`}
      >
        <input {...getInputProps()} />
        <div className="flex flex-col items-center gap-4">
          <Upload 
            className={`w-12 h-12 ${
              isDragActive ? 'text-droptidy-purple' : 'text-gray-400'
            }`}
          />
          <div className="space-y-1">
            <p className="text-lg font-medium">
              {isDragActive 
                ? 'Drop your files here...' 
                : 'Drag & Drop your files here'}
            </p>
            <p className="text-sm text-gray-500">
              or click to select files
            </p>
          </div>
        </div>
      </div>

      {files.length > 0 && (
        <div className="mt-6 space-y-4">
          <div className="flex items-center justify-between text-sm text-gray-500">
            <span>{files.length} file(s) selected</span>
            <span>Total size: {formatFileSize(totalSize)}</span>
          </div>
          
          <div className="grid grid-cols-2 md:grid-cols-3 gap-4">
            {files.map((file, index) => (
              <div
                key={`${file.path}-${index}`}
                className="relative group rounded-lg border bg-white p-2 shadow-sm"
              >
                {file.path.startsWith('image/') ? (
                  <div className="aspect-square w-full rounded-md overflow-hidden">
                    <img
                      src={URL.createObjectURL(file)}
                      alt={file.path}
                      className="h-full w-full object-cover"
                      onLoad={() => URL.revokeObjectURL(URL.createObjectURL(file))}
                    />
                  </div>
                ) : (
                  <div className="aspect-square w-full rounded-md bg-gray-100 flex items-center justify-center">
                    <FileVideo className="h-8 w-8 text-gray-400" />
                  </div>
                )}
                <div className="mt-2 text-xs truncate">{file.path}</div>
                <div className="text-xs text-gray-500">
                  {formatFileSize(file.size)}
                </div>
                <div className="flex items-center gap-2">
                  {file.status === 'idle' && (
                    <button onClick={() => handleClean(file.path, index)} className="ml-2 px-2 py-1 bg-blue-500 text-white rounded">
                      Vyčistiť
                    </button>
                  )}
                  {file.status === 'cleaning' && <span>🟡 Cleaning…</span>}
                  {file.status === 'success' && <span>✅ Cleaned successfully</span>}
                  {file.status === 'error' && <span>❌ Failed to clean</span>}
                </div>
              </div>
            ))}
          </div>
        </div>
      )}
    </div>
  );
};

export default Dropzone;<|MERGE_RESOLUTION|>--- conflicted
+++ resolved
@@ -118,46 +118,11 @@
           
           <div className="grid grid-cols-2 md:grid-cols-3 gap-4">
             {files.map((file, index) => (
-<<<<<<< HEAD
-              <div
-                key={`${file.path}-${index}`}
-                className="relative group rounded-lg border bg-white p-2 shadow-sm"
-              >
-                {file.path.startsWith('image/') ? (
-                  <div className="aspect-square w-full rounded-md overflow-hidden">
-                      src={URL.createObjectURL(file.file)}
-                      src={URL.createObjectURL(file)}
-                      alt={file.path}
-                      className="h-full w-full object-cover"
-                      onLoad={() => URL.revokeObjectURL(URL.createObjectURL(file.file))}
-                    />
-                  </div>
-                ) : (
-                  <div className="aspect-square w-full rounded-md bg-gray-100 flex items-center justify-center">
-                    <FileVideo className="h-8 w-8 text-gray-400" />
-                  </div>
-                )}
-                <div className="mt-2 text-xs truncate">{file.path}</div>
-                <div className="text-xs text-gray-500">
-                  {formatFileSize(file.size)}
-                </div>
-                <div className="flex items-center gap-2">
-                  {file.status === 'idle' && (
-                    <button onClick={() => handleClean(file.path, index)} className="ml-2 px-2 py-1 bg-blue-500 text-white rounded">
-                      Vyčistiť
-                    </button>
-                  )}
-                  {file.status === 'cleaning' && <span>🟡 Cleaning…</span>}
-                  {file.status === 'success' && <span>✅ Cleaned successfully</span>}
-                  {file.status === 'error' && <span>❌ Failed to clean</span>}
-                </div>
-=======
               <div key={index} className="flex items-center justify-between p-3 bg-gray-50 rounded-lg">
                 <span className="text-sm font-medium">{file.name}</span>
                 <span className="text-xs text-gray-500">
                   {(file.size / 1024 / 1024).toFixed(2)} MB
                 </span>
->>>>>>> 42591d87
               </div>
             ))}
           </div>
