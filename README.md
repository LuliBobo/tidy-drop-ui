--- conflicted
+++ resolved
@@ -1,10 +1,3 @@
-<<<<<<< HEAD
-# Welcome to your Lovable project
-
-## Project info
-
-**URL**: https://lovable.dev/projects/772f5722-7eac-44f1-91a9-b4b55424ef16
-=======
 # DropTidy - Remove Metadata from Images and Videos
 
 A simple, clean application for removing metadata from images and videos to protect your privacy.
@@ -12,7 +5,6 @@
 ![DropTidy Screenshot](https://via.placeholder.com/800x450.png?text=DropTidy+Screenshot)
 
 ## Features
->>>>>>> 42591d87
 
 - 🖼️ **Image Metadata Removal** - Remove EXIF data from JPG/PNG images
 - 🎥 **Video Metadata Removal** - Strip metadata from MP4/MOV videos  
